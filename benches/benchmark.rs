--- conflicted
+++ resolved
@@ -3,17 +3,11 @@
 use criterion::{criterion_group, criterion_main, Criterion};
 // TODO: Re-export this under lunatic_runtime
 use lunatic_process::{
-<<<<<<< HEAD
     env::Environment,
-    runtimes::wasmtime::{default_config, WasmtimeRuntime},
-};
-use lunatic_runtime::{state::DefaultProcessState, DefaultProcessConfig};
-=======
     runtimes::wasmtime::{default_config, WasmtimeRuntime},
     state::ProcessState,
 };
-use lunatic_runtime::{spawn_wasm, DefaultProcessConfig, DefaultProcessState};
->>>>>>> 679798f4
+use lunatic_runtime::{state::DefaultProcessState, DefaultProcessConfig};
 
 fn criterion_benchmark(c: &mut Criterion) {
     let rt = tokio::runtime::Runtime::new().unwrap();
@@ -30,13 +24,14 @@
     let env = Environment::local();
     c.bench_function("spawn process", |b| {
         b.to_async(&rt).iter(|| async {
-<<<<<<< HEAD
+            let state = DefaultProcessState::new(
+                env.clone(),
+                runtime.clone(),
+                module.clone(),
+                config.clone(),
+            )
+            .unwrap();
             env.spawn_wasm(
-=======
-            let state =
-                DefaultProcessState::new(runtime.clone(), module.clone(), config.clone()).unwrap();
-            spawn_wasm(
->>>>>>> 679798f4
                 runtime.clone(),
                 module.clone(),
                 state,

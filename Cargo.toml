--- conflicted
+++ resolved
@@ -35,23 +35,9 @@
 semver = "^1.0"
 serde = "^1.0"
 bincode = "^1.3"
-dashmap = "^4.0"
+dashmap = "^5.2.0"
 regex = "^1.5"
 dyn-clone = "^1.0"
-<<<<<<< HEAD
-hash-map-id = { version = "^0.1", path = "crates/hash-map-id" }
-lunatic-stdout-capture = { version = "^0.1", path = "crates/lunatic-stdout-capture" }
-lunatic-process = { version = "^0.1", path = "crates/lunatic-process" }
-lunatic-common-api = { version = "^0.1", path = "crates/lunatic-common-api" }
-lunatic-process-api = { version = "^0.1", path = "crates/lunatic-process-api" }
-lunatic-error-api = { version = "^0.1", path = "crates/lunatic-error-api" }
-lunatic-messaging-api = { version = "^0.1", path = "crates/lunatic-messaging-api" }
-lunatic-networking-api = { version = "^0.1", path = "crates/lunatic-networking-api" }
-lunatic-version-api = { version = "^0.1", path = "crates/lunatic-version-api" }
-lunatic-wasi-api = { version = "^0.1", path = "crates/lunatic-wasi-api" }
-lunatic-control = { version = "^0.1", path = "crates/lunatic-control" }
-lunatic-distributed = { version = "^0.1", path = "crates/lunatic-distributed" }
-=======
 hash-map-id = { version = "^0.9", path = "crates/hash-map-id" }
 lunatic-stdout-capture = { version = "^0.9", path = "crates/lunatic-stdout-capture" }
 lunatic-process = { version = "^0.9", path = "crates/lunatic-process" }
@@ -63,7 +49,8 @@
 lunatic-version-api = { version = "^0.9", path = "crates/lunatic-version-api" }
 lunatic-wasi-api = { version = "^0.9", path = "crates/lunatic-wasi-api" }
 lunatic-registry-api = { version = "^0.9", path = "crates/lunatic-registry-api" }
->>>>>>> be754284
+lunatic-control = { version = "^0.9", path = "crates/lunatic-control" }
+lunatic-distributed = { version = "^0.9", path = "crates/lunatic-distributed" }
 
 [dev-dependencies]
 wat = "^1.0"

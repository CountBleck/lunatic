--- conflicted
+++ resolved
@@ -268,16 +268,9 @@
         // If --nocapture is not set, use in-memory stdout & stderr to hide output in case of
         // success
         let no_capture = args.is_present("nocapture");
-<<<<<<< HEAD
-        if !no_capture {
-            state.set_stdout(stdout.clone());
-            state.set_stderr(stdout.clone());
-        }
-=======
         let stdout = StdoutCapture::new(no_capture);
         state.set_stdout(stdout.clone());
         state.set_stderr(stdout.clone());
->>>>>>> c37e43db
 
         let (task, _) = env
             .spawn_wasm(

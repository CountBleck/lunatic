--- conflicted
+++ resolved
@@ -4,16 +4,11 @@
 use async_std::channel;
 use clap::{crate_version, Arg, Command};
 
-<<<<<<< HEAD
 use lunatic_control::server::control_server;
 use lunatic_distributed::node::Node;
 use lunatic_process::{
     env::Environment, local_control::local_control, runtimes, state::ProcessState,
 };
-=======
-use dashmap::DashMap;
-use lunatic_process::{runtimes, state::ProcessState};
->>>>>>> be754284
 use lunatic_process_api::ProcessConfigCtx;
 use lunatic_runtime::{DefaultProcessConfig, DefaultProcessState};
 
@@ -32,7 +27,6 @@
                 .takes_value(true),
         )
         .arg(
-<<<<<<< HEAD
             Arg::new("node")
                 .long("node")
                 .value_name("NODE_ADDRESS")
@@ -58,11 +52,10 @@
                 .long("no-entry")
                 .help("If provided will join other nodes, but not require a .wasm entry file")
                 .requires("node"),
-=======
+        ).arg(
             Arg::new("bench")
                 .long("bench")
                 .help("Indicate that a benchmark is running"),
->>>>>>> be754284
         )
         .arg(
             Arg::new("wasm")
@@ -119,7 +112,6 @@
     config.set_can_create_configs(true);
     config.set_can_spawn_processes(true);
 
-<<<<<<< HEAD
     if !args.is_present("no_entry") {
         // Path to wasm file
         let path = args.value_of("wasm").unwrap();
@@ -133,6 +125,9 @@
             .unwrap_or_default()
             .map(|arg| arg.to_string());
         wasi_args.extend(wasm_args);
+        if args.is_present("bench") {
+            wasi_args.push("--bench".to_owned());
+        }
         config.set_command_line_arguments(wasi_args);
 
         // Inherit environment variables
@@ -144,37 +139,8 @@
             for dir in dirs {
                 config.preopen_dir(dir);
             }
-=======
-    // Path to wasm file
-    let path = args.value_of("wasm").unwrap();
-    let path = Path::new(path);
-
-    // Set correct command line arguments for the guest
-    let filename = path.file_name().unwrap().to_string_lossy().to_string();
-    let mut wasi_args = vec![filename];
-    let wasm_args = args
-        .values_of("wasm_args")
-        .unwrap_or_default()
-        .map(|arg| arg.to_string());
-    wasi_args.extend(wasm_args);
-    // Forward `--bench` flag to process
-    if args.is_present("bench") {
-        wasi_args.push("--bench".to_owned());
-    }
-    config.set_command_line_arguments(wasi_args);
-
-    // Inherit environment variables
-    config.set_environment_variables(env::vars().collect());
-
-    // Always preopen the current dir
-    config.preopen_dir(".");
-    if let Some(dirs) = args.values_of("dir") {
-        for dir in dirs {
-            config.preopen_dir(dir);
->>>>>>> be754284
         }
 
-<<<<<<< HEAD
         // Create wasmtime runtime
         let wasmtime_config = runtimes::wasmtime::default_config();
         let runtime = runtimes::wasmtime::WasmtimeRuntime::new(&wasmtime_config)?;
@@ -190,6 +156,7 @@
             runtime.clone(),
             module.clone(),
             Arc::new(config),
+            Default::default(),
         )
         .unwrap();
 
@@ -207,29 +174,6 @@
         let (_sender, receiver) = channel::bounded(1);
         let _: () = receiver.recv().await.unwrap();
     }
-=======
-    // Create wasmtime runtime
-    let wasmtime_config = runtimes::wasmtime::default_config();
-    let runtime = runtimes::wasmtime::WasmtimeRuntime::new(&wasmtime_config)?;
-
-    // Spawn main process
-    let module = fs::read(path)?;
-
-    let module = runtime.compile_module::<DefaultProcessState>(module)?;
-
-    let registry = Arc::new(DashMap::new());
-    let state =
-        DefaultProcessState::new(runtime.clone(), module.clone(), Arc::new(config), registry)
-            .unwrap();
-    let (task, _) = spawn_wasm(runtime, module, state, "_start", Vec::new(), None)
-        .await
-        .context(format!(
-            "Failed to spawn process from {}::_start()",
-            path.to_string_lossy()
-        ))?;
-    // Wait on the main process to finish
-    task.await.unwrap();
->>>>>>> be754284
 
     Ok(())
 }
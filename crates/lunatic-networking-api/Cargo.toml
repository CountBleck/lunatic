[package]
name = "lunatic-networking-api"
version = "0.9.0"
edition = "2021"
description = "Lunatic host functions for tcp and udp networking."
homepage = "https://lunatic.solutions"
repository = "https://github.com/lunatic-solutions/lunatic/tree/main/crates/lunatic-networking-api"
license = "Apache-2.0/MIT"


# See more keys and their definitions at https://doc.rust-lang.org/cargo/reference/manifest.html

[dependencies]
anyhow = "^1.0"
<<<<<<< HEAD
wasmtime = "^0.36"
tokio = { version = "^1.14", features = ["macros", "rt-multi-thread", "sync", "net", "time", "io-util"] }
=======
wasmtime = "^0.37"
async-std = { version = "^1.0", features = ["attributes", "unstable"] }
async-net = "^1.6"
tokio = { version = "^1.14", features = ["macros"] }
>>>>>>> 2d5e10de
hash-map-id = { version = "^0.9", path = "../hash-map-id" }
lunatic-common-api = { version = "^0.9", path = "../lunatic-common-api" }
lunatic-error-api = { version = "^0.9", path = "../lunatic-error-api" }<|MERGE_RESOLUTION|>--- conflicted
+++ resolved
@@ -12,15 +12,8 @@
 
 [dependencies]
 anyhow = "^1.0"
-<<<<<<< HEAD
-wasmtime = "^0.36"
+wasmtime = "^0.37"
 tokio = { version = "^1.14", features = ["macros", "rt-multi-thread", "sync", "net", "time", "io-util"] }
-=======
-wasmtime = "^0.37"
-async-std = { version = "^1.0", features = ["attributes", "unstable"] }
-async-net = "^1.6"
-tokio = { version = "^1.14", features = ["macros"] }
->>>>>>> 2d5e10de
 hash-map-id = { version = "^0.9", path = "../hash-map-id" }
 lunatic-common-api = { version = "^0.9", path = "../lunatic-common-api" }
 lunatic-error-api = { version = "^0.9", path = "../lunatic-error-api" }
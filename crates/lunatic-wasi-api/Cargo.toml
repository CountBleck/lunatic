--- conflicted
+++ resolved
@@ -12,20 +12,10 @@
 
 [dependencies]
 anyhow = "^1.0"
-<<<<<<< HEAD
-wasmtime = "^0.37"
-wasmtime-wasi = "^0.37"
-tokio = { version = "^1.14", features = ["macros"] }
-hash-map-id = { version = "^0.9", path = "../hash-map-id" }
-lunatic-common-api = { version = "^0.9", path = "../lunatic-common-api" }
-lunatic-process = { version = "^0.9", path = "../lunatic-process" }
-lunatic-stdout-capture = { version = "^0.9", path = "../lunatic-stdout-capture" }
-=======
 wasmtime = "^0.38"
 wasmtime-wasi = "^0.38"
 tokio = { version = "^1.20", features = ["macros"] }
 hash-map-id = { version = "^0.10", path = "../hash-map-id" }
 lunatic-common-api = { version = "^0.10", path = "../lunatic-common-api" }
 lunatic-process = { version = "^0.10", path = "../lunatic-process" }
-lunatic-stdout-capture = { version = "^0.10", path = "../lunatic-stdout-capture" }
->>>>>>> c37e43db
+lunatic-stdout-capture = { version = "^0.10", path = "../lunatic-stdout-capture" }
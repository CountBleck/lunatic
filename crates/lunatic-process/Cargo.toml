[package]
name = "lunatic-process"
version = "0.9.0"
edition = "2021"
description = "Lunatic's core process, mailbox and message abstraction'"
homepage = "https://lunatic.solutions"
repository = "https://github.com/lunatic-solutions/lunatic/tree/main/crates/lunatic-process"
license = "Apache-2.0/MIT"


# See more keys and their definitions at https://doc.rust-lang.org/cargo/reference/manifest.html

[dependencies]
anyhow = "^1.0"
log = "^0.4"
<<<<<<< HEAD
tokio = { version = "^1.14", features = ["macros", "rt-multi-thread", "sync", "net"] }
wasmtime = "^0.36"
=======
tokio = { version = "^1.14", features = ["macros"] }
wasmtime = "^0.37"
>>>>>>> 2d5e10de
serde = "^1.0"
hash-map-id = { version = "^0.9", path = "../hash-map-id" }
dashmap = "5.2.0"
lunatic-networking-api = { version = "^0.9", path = "../lunatic-networking-api" }<|MERGE_RESOLUTION|>--- conflicted
+++ resolved
@@ -13,13 +13,8 @@
 [dependencies]
 anyhow = "^1.0"
 log = "^0.4"
-<<<<<<< HEAD
 tokio = { version = "^1.14", features = ["macros", "rt-multi-thread", "sync", "net"] }
-wasmtime = "^0.36"
-=======
-tokio = { version = "^1.14", features = ["macros"] }
 wasmtime = "^0.37"
->>>>>>> 2d5e10de
 serde = "^1.0"
 hash-map-id = { version = "^0.9", path = "../hash-map-id" }
 dashmap = "5.2.0"
